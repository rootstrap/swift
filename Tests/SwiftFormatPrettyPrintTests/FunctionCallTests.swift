public class FunctionCallTests: PrettyPrintTestCase {
  public func testBasicFunctionCalls() {
    let input =
      """
      let a = myFunc()
      let a = myFunc(var1: 123, var2: "abc")
      let a = myFunc(var1: 123, var2: "abc", var3: Bool, var4: (1, 2, 3))
      let a = myFunc(var1, var2, var3)
      let a = myFunc(var1, var2, var3, var4, var5, var6)
      let a = myFunc(var1: 123, var2: someFun(var1: "abc", var2: 123, var3: Bool, var4: 1.23))
      """

    let expected =
      """
      let a = myFunc()
      let a = myFunc(var1: 123, var2: "abc")
      let a = myFunc(
<<<<<<< HEAD
        var1: 123,
        var2: "abc",
        var3: Bool,
        var4: (1, 2, 3))
      let a = myFunc(var1, var2, var3)
      let a = myFunc(
        var1,
        var2,
        var3,
        var4,
        var5,
        var6)
      let a = myFunc(
        var1: 123,
        var2: someFun(
          var1: "abc",
          var2: 123,
          var3: Bool,
          var4: 1.23))
=======
        var1: 123, var2: "abc", var3: Bool,
        var4: (1, 2, 3)
      )
      let a = myFunc(var1, var2, var3)
      let a = myFunc(
        var1, var2, var3, var4, var5, var6
      )
      let a = myFunc(
        var1: 123,
        var2: someFun(
          var1: "abc", var2: 123, var3: Bool,
          var4: 1.23
        )
      )
>>>>>>> 58615176

      """

    assertPrettyPrintEqual(input: input, expected: expected, linelength: 45)
  }

  public func testDiscretionaryLineBreakBeforeClosingParenthesis() {
    let input =
      """
      let a = myFunc(
        var1: 123,
        var2: "abc"
      )
<<<<<<< HEAD
=======
      funcCall(closure: {
        (s1: String, s2: String) -> Bool in
        return s1 > s2
      })

      """

    assertPrettyPrintEqual(input: input, expected: expected, linelength: 42)
  }

  public func testTrailingClosure() {
    let input =
      """
      funcCall() { $1 < $2 }
      funcCall(param1: 2) { $1 < $2 }
      funcCall(param1: 2) { s1, s2, s3 in return s1}
      funcCall(param1: 2) { s1, s2, s3, s4, s5 in return s1}
      """

    let expected =
      """
      funcCall() { $1 < $2 }
      funcCall(param1: 2) { $1 < $2 }
      funcCall(param1: 2) { s1, s2, s3 in
        return s1
      }
      funcCall(param1: 2) {
        s1, s2, s3, s4, s5 in
        return s1
      }

      """

    assertPrettyPrintEqual(input: input, expected: expected, linelength: 40)
  }

  public func testClosuresWithIfs() {
    let input =
    """
      let a = afunc() {
        if condition1 {
          return true
        }
        return false
      }
      let a = afunc() {
        if condition1 {
          return true
        }
        if condition2 {
          return true
        }
        return false
      }
      """

    let expected =
    """
      let a = afunc() {
        if condition1 {
          return true
        }
        return false
      }
      let a = afunc() {
        if condition1 {
          return true
        }
        if condition2 {
          return true
        }
        return false
      }

      """

    assertPrettyPrintEqual(input: input, expected: expected, linelength: 40)
  }

  public func testClosureCapture() {
    let input =
      """
      let a = funcCall() { [weak self] (a: Int) in
        return a + 1
      }
      let a = funcCall() { [weak self, weak a = self.b] (a: Int) in
        return a + 1
      }
      let b = funcCall() { [unowned self, weak delegate = self.delegate!] (a: Int, b: String) -> String in
        return String(a) + b
      }
      """

    let expected =
      """
      let a = funcCall() { [weak self] (a: Int) in
        return a + 1
      }
      let a = funcCall() {
        [weak self, weak a = self.b] (a: Int) in
        return a + 1
      }
      let b = funcCall() {
        [unowned self, weak delegate = self.delegate!]
        (a: Int, b: String) -> String in
        return String(a) + b
      }

>>>>>>> 58615176
      """
    assertPrettyPrintEqual(input: input, expected: input + "\n", linelength: 45)
  }
  
  public func testDiscretionaryLineBreaksAreSelfCorrecting() {
    // A discretionary line break should never permit a violation of the rule that says,
    // effectively, "if a closing delimiter does not fit on the same line as its matching open
    // delimiter, then the open delimiter is the last token on that line" (which is implemented in
    // Oppen using consistent breaking groups). The line break we insert, if working correctly,
    // should force the entire group to be moved down as we want.
    let input =
      """
      let a = myFunc(var1: 123, var2: "abc"
      )
      """

    let expected =
      """
      let a = myFunc(
        var1: 123,
        var2: "abc"
      )

      """
    assertPrettyPrintEqual(input: input, expected: expected, linelength: 45)
  }
}<|MERGE_RESOLUTION|>--- conflicted
+++ resolved
@@ -15,27 +15,6 @@
       let a = myFunc()
       let a = myFunc(var1: 123, var2: "abc")
       let a = myFunc(
-<<<<<<< HEAD
-        var1: 123,
-        var2: "abc",
-        var3: Bool,
-        var4: (1, 2, 3))
-      let a = myFunc(var1, var2, var3)
-      let a = myFunc(
-        var1,
-        var2,
-        var3,
-        var4,
-        var5,
-        var6)
-      let a = myFunc(
-        var1: 123,
-        var2: someFun(
-          var1: "abc",
-          var2: 123,
-          var3: Bool,
-          var4: 1.23))
-=======
         var1: 123, var2: "abc", var3: Bool,
         var4: (1, 2, 3)
       )
@@ -50,7 +29,6 @@
           var4: 1.23
         )
       )
->>>>>>> 58615176
 
       """
 
@@ -64,117 +42,6 @@
         var1: 123,
         var2: "abc"
       )
-<<<<<<< HEAD
-=======
-      funcCall(closure: {
-        (s1: String, s2: String) -> Bool in
-        return s1 > s2
-      })
-
-      """
-
-    assertPrettyPrintEqual(input: input, expected: expected, linelength: 42)
-  }
-
-  public func testTrailingClosure() {
-    let input =
-      """
-      funcCall() { $1 < $2 }
-      funcCall(param1: 2) { $1 < $2 }
-      funcCall(param1: 2) { s1, s2, s3 in return s1}
-      funcCall(param1: 2) { s1, s2, s3, s4, s5 in return s1}
-      """
-
-    let expected =
-      """
-      funcCall() { $1 < $2 }
-      funcCall(param1: 2) { $1 < $2 }
-      funcCall(param1: 2) { s1, s2, s3 in
-        return s1
-      }
-      funcCall(param1: 2) {
-        s1, s2, s3, s4, s5 in
-        return s1
-      }
-
-      """
-
-    assertPrettyPrintEqual(input: input, expected: expected, linelength: 40)
-  }
-
-  public func testClosuresWithIfs() {
-    let input =
-    """
-      let a = afunc() {
-        if condition1 {
-          return true
-        }
-        return false
-      }
-      let a = afunc() {
-        if condition1 {
-          return true
-        }
-        if condition2 {
-          return true
-        }
-        return false
-      }
-      """
-
-    let expected =
-    """
-      let a = afunc() {
-        if condition1 {
-          return true
-        }
-        return false
-      }
-      let a = afunc() {
-        if condition1 {
-          return true
-        }
-        if condition2 {
-          return true
-        }
-        return false
-      }
-
-      """
-
-    assertPrettyPrintEqual(input: input, expected: expected, linelength: 40)
-  }
-
-  public func testClosureCapture() {
-    let input =
-      """
-      let a = funcCall() { [weak self] (a: Int) in
-        return a + 1
-      }
-      let a = funcCall() { [weak self, weak a = self.b] (a: Int) in
-        return a + 1
-      }
-      let b = funcCall() { [unowned self, weak delegate = self.delegate!] (a: Int, b: String) -> String in
-        return String(a) + b
-      }
-      """
-
-    let expected =
-      """
-      let a = funcCall() { [weak self] (a: Int) in
-        return a + 1
-      }
-      let a = funcCall() {
-        [weak self, weak a = self.b] (a: Int) in
-        return a + 1
-      }
-      let b = funcCall() {
-        [unowned self, weak delegate = self.delegate!]
-        (a: Int, b: String) -> String in
-        return String(a) + b
-      }
-
->>>>>>> 58615176
       """
     assertPrettyPrintEqual(input: input, expected: input + "\n", linelength: 45)
   }
@@ -194,8 +61,7 @@
     let expected =
       """
       let a = myFunc(
-        var1: 123,
-        var2: "abc"
+        var1: 123, var2: "abc"
       )
 
       """
