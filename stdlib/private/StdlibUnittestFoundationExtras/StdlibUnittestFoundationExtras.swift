//===----------------------------------------------------------------------===//
//
// This source file is part of the Swift.org open source project
//
// Copyright (c) 2014 - 2016 Apple Inc. and the Swift project authors
// Licensed under Apache License v2.0 with Runtime Library Exception
//
// See http://swift.org/LICENSE.txt for license information
// See http://swift.org/CONTRIBUTORS.txt for the list of Swift project authors
//
//===----------------------------------------------------------------------===//

import ObjectiveC
import Foundation

internal var _temporaryNSLocaleCurrentLocale: NSLocale? = nil

extension NSLocale {
  @objc
  public class func _swiftUnittest_currentLocale() -> NSLocale {
    return _temporaryNSLocaleCurrentLocale!
  }
}

public func withOverriddenNSLocaleCurrentLocale<Result>(
  temporaryLocale: NSLocale,
  @noescape _ body: () -> Result
) -> Result {
  let oldMethod = class_getClassMethod(
<<<<<<< HEAD
    NSLocale.self, Selector("currentLocale"))
  require(oldMethod != nil, "could not find +[NSLocale currentLocale]")

  let newMethod = class_getClassMethod(
    NSLocale.self, Selector("_swiftUnittest_currentLocale"))
  require(newMethod != nil, "could not find +[NSLocale _swiftUnittest_currentLocale]")
=======
    NSLocale.self, #selector(NSLocale.currentLocale))
  precondition(oldMethod != nil, "could not find +[NSLocale currentLocale]")

  let newMethod = class_getClassMethod(
    NSLocale.self, #selector(NSLocale._swiftUnittest_currentLocale))
  precondition(newMethod != nil, "could not find +[NSLocale _swiftUnittest_currentLocale]")
>>>>>>> 87681ef0

  require(_temporaryNSLocaleCurrentLocale == nil,
    "nested calls to withOverriddenNSLocaleCurrentLocale are not supported")

  _temporaryNSLocaleCurrentLocale = temporaryLocale
  method_exchangeImplementations(oldMethod, newMethod)
  let result = body()
  method_exchangeImplementations(newMethod, oldMethod)
  _temporaryNSLocaleCurrentLocale = nil

  return result
}

public func withOverriddenNSLocaleCurrentLocale<Result>(
  temporaryLocaleIdentifier: String,
  @noescape _ body: () -> Result
) -> Result {
  require(
    NSLocale.availableLocaleIdentifiers().contains(temporaryLocaleIdentifier),
    "requested locale \(temporaryLocaleIdentifier) is not available")

  return withOverriddenNSLocaleCurrentLocale(
    NSLocale(localeIdentifier: temporaryLocaleIdentifier), body)
}

/// Executes the `body` in an autorelease pool if the platform does not
/// implement the return-autoreleased optimization.
///
/// (Currently, only the i386 iOS and watchOS simulators don't implement the
/// return-autoreleased optimization.)
@inline(never)
public func autoreleasepoolIfUnoptimizedReturnAutoreleased(
  @noescape body: () -> Void
) {
#if arch(i386) && (os(iOS) || os(watchOS))
  autoreleasepool(body)
#else
  body()
#endif
}
<|MERGE_RESOLUTION|>--- conflicted
+++ resolved
@@ -27,21 +27,12 @@
   @noescape _ body: () -> Result
 ) -> Result {
   let oldMethod = class_getClassMethod(
-<<<<<<< HEAD
-    NSLocale.self, Selector("currentLocale"))
-  require(oldMethod != nil, "could not find +[NSLocale currentLocale]")
-
-  let newMethod = class_getClassMethod(
-    NSLocale.self, Selector("_swiftUnittest_currentLocale"))
-  require(newMethod != nil, "could not find +[NSLocale _swiftUnittest_currentLocale]")
-=======
     NSLocale.self, #selector(NSLocale.currentLocale))
   precondition(oldMethod != nil, "could not find +[NSLocale currentLocale]")
 
   let newMethod = class_getClassMethod(
     NSLocale.self, #selector(NSLocale._swiftUnittest_currentLocale))
   precondition(newMethod != nil, "could not find +[NSLocale _swiftUnittest_currentLocale]")
->>>>>>> 87681ef0
 
   require(_temporaryNSLocaleCurrentLocale == nil,
     "nested calls to withOverriddenNSLocaleCurrentLocale are not supported")
