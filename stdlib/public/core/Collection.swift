--- conflicted
+++ resolved
@@ -819,125 +819,7 @@
   }
 }
 
-<<<<<<< HEAD
-@available(*, unavailable, message="Bit enum has been deprecated. Please use Int instead.")
-=======
-/// A *collection* that supports subscript assignment.
-///
-/// For any instance `a` of a type conforming to
-/// `MutableCollection`, :
-///
-///     a[i] = x
-///     let y = a[i]
-///
-/// is equivalent to:
-///
-///     a[i] = x
-///     let y = x
-///
-public protocol MutableCollection : MutableIndexable, Collection {
-  // FIXME: should be constrained to MutableCollection
-  // (<rdar://problem/20715009> Implement recursive protocol
-  // constraints)
-  associatedtype SubSequence : Collection /*: MutableCollection*/
-    = MutableSlice<Self>
-
-  /// Access the element at `position`.
-  ///
-  /// - Precondition: `position` indicates a valid position in `self` and
-  ///   `position != endIndex`.
-  ///
-  /// - Complexity: O(1)
-  subscript(position: Index) -> Iterator.Element {get set}
-
-  /// Returns a collection representing a contiguous sub-range of
-  /// `self`'s elements.
-  ///
-  /// - Complexity: O(1) for the getter, O(`bounds.count`) for the setter.
-  subscript(bounds: Range<Index>) -> SubSequence {get set}
-
-  /// Call `body(p)`, where `p` is a pointer to the collection's
-  /// mutable contiguous storage.  If no such storage exists, it is
-  /// first created.  If the collection does not support an internal
-  /// representation in a form of mutable contiguous storage, `body` is not
-  /// called and `nil` is returned.
-  ///
-  /// Often, the optimizer can eliminate bounds- and uniqueness-checks
-  /// within an algorithm, but when that fails, invoking the
-  /// same algorithm on `body`\ 's argument lets you trade safety for
-  /// speed.
-  mutating func _withUnsafeMutableBufferPointerIfSupported<R>(
-    @noescape body: (UnsafeMutablePointer<Iterator.Element>, Int) throws -> R
-  ) rethrows -> R?
-  // FIXME: the signature should use UnsafeMutableBufferPointer, but the
-  // compiler can't handle that.
-  //
-  // <rdar://problem/21933004> Restore the signature of
-  // _withUnsafeMutableBufferPointerIfSupported() that mentions
-  // UnsafeMutableBufferPointer
-}
-
-extension MutableCollection {
-  public mutating func _withUnsafeMutableBufferPointerIfSupported<R>(
-    @noescape body: (UnsafeMutablePointer<Iterator.Element>, Int) throws -> R
-  ) rethrows -> R? {
-    return nil
-  }
-
-  public subscript(bounds: Range<Index>) -> MutableSlice<Self> {
-    get {
-      Index._failEarlyRangeCheck2(
-        rangeStart: bounds.startIndex,
-        rangeEnd: bounds.endIndex,
-        boundsStart: startIndex,
-        boundsEnd: endIndex)
-      return MutableSlice(_base: self, bounds: bounds)
-    }
-    set {
-      _writeBackMutableSlice(&self, bounds: bounds, slice: newValue)
-    }
-  }
-}
-
-internal func _writeBackMutableSlice<
-  C : MutableCollection,
-  Slice_ : Collection
-  where
-  C._Element == Slice_.Iterator.Element,
-  C.Index == Slice_.Index
->(self_: inout C, bounds: Range<C.Index>, slice: Slice_) {
-  C.Index._failEarlyRangeCheck2(
-    rangeStart: bounds.startIndex,
-    rangeEnd: bounds.endIndex,
-    boundsStart: self_.startIndex,
-    boundsEnd: self_.endIndex)
-  // FIXME(performance): can we use
-  // _withUnsafeMutableBufferPointerIfSupported?  Would that create inout
-  // aliasing violations if the newValue points to the same buffer?
-
-  var selfElementIndex = bounds.startIndex
-  let selfElementsEndIndex = bounds.endIndex
-  var newElementIndex = slice.startIndex
-  let newElementsEndIndex = slice.endIndex
-
-  while selfElementIndex != selfElementsEndIndex &&
-    newElementIndex != newElementsEndIndex {
-
-    self_[selfElementIndex] = slice[newElementIndex]
-    selfElementIndex._successorInPlace()
-    newElementIndex._successorInPlace()
-  }
-
-  _precondition(
-    selfElementIndex == selfElementsEndIndex,
-    "Cannot replace a slice of a MutableCollection with a slice of a smaller size")
-  _precondition(
-    newElementIndex == newElementsEndIndex,
-    "Cannot replace a slice of a MutableCollection with a slice of a larger size")
-}
-
 @available(*, unavailable, message: "Bit enum has been deprecated. Please use Int instead.")
->>>>>>> afbe1141
 public enum Bit {}
 
 @available(*, unavailable, renamed: "IndexingIterator")
@@ -980,17 +862,6 @@
     fatalError("unavailable function can't be called")
   }
 }
-<<<<<<< HEAD
-
-@available(*, unavailable, message="PermutationGenerator has been removed in Swift 3")
-public struct PermutationGenerator<C : Collection, Indices : Sequence> {}
-=======
-@available(*, unavailable, renamed: "MutableCollection")
-public typealias MutableCollectionType = MutableCollection
 
 @available(*, unavailable, message: "PermutationGenerator has been removed in Swift 3")
-public struct PermutationGenerator<C : Collection, Indices : Sequence> {}
-
-@available(*, unavailable, message: "Please use 'Collection where SubSequence : MutableCollection'")
-public typealias MutableSliceable = Collection
->>>>>>> afbe1141
+public struct PermutationGenerator<C : Collection, Indices : Sequence> {}