--- conflicted
+++ resolved
@@ -20,20 +20,12 @@
   // CHECK: [[BOX_PAIR:%.*]] = call { %swift.error*, %swift.opaque* } @swift_allocError(%swift.type* %T, i8** %T.ErrorProtocol, %swift.opaque* null, i1 false)
   // CHECK: [[BOX:%.*]] = extractvalue { %swift.error*, %swift.opaque* } [[BOX_PAIR]], 0
   // CHECK: [[ADDR:%.*]] = extractvalue { %swift.error*, %swift.opaque* } [[BOX_PAIR]], 1
-<<<<<<< HEAD
   %b = alloc_existential_box $ErrorProtocol, $T
-=======
-  %b = alloc_existential_box $ErrorType, $T
-  %p = project_existential_box $T in %b : $ErrorType
->>>>>>> 181b3d22
+  %p = project_existential_box $T in %b : $ErrorProtocol
   // CHECK: call %swift.opaque* %initializeWithTake(%swift.opaque* [[ADDR]], %swift.opaque* %0, %swift.type* %T)
   copy_addr [take] %x to [initialization] %p : $*T
   // CHECK: ret %swift.error* [[BOX]]
-<<<<<<< HEAD
-  return %b#0 : $ErrorProtocol
-=======
-  return %b : $ErrorType
->>>>>>> 181b3d22
+  return %b : $ErrorProtocol
 }
 
 struct SomeError: ErrorProtocol {
@@ -48,18 +40,11 @@
   // CHECK: [[BOX:%.*]] = extractvalue { %swift.error*, %swift.opaque* } [[BOX_PAIR]], 0
   // CHECK: [[OPAQUE_ADDR:%.*]] = extractvalue { %swift.error*, %swift.opaque* } [[BOX_PAIR]], 1
   // CHECK: [[ADDR:%.*]] = bitcast %swift.opaque* [[OPAQUE_ADDR]] to %V17boxed_existential9SomeError*
-<<<<<<< HEAD
   %b = alloc_existential_box $ErrorProtocol, $SomeError
-  store %x to %b#1 : $*SomeError
-  // CHECK: ret %swift.error* [[BOX]]
-  return %b#0 : $ErrorProtocol
-=======
-  %b = alloc_existential_box $ErrorType, $SomeError
-  %p = project_existential_box $SomeError in %b : $ErrorType
+  %p = project_existential_box $SomeError in %b : $ErrorProtocol
   store %x to %p : $*SomeError
   // CHECK: ret %swift.error* [[BOX]]
-  return %b : $ErrorType
->>>>>>> 181b3d22
+  return %b : $ErrorProtocol
 }
 
 // CHECK-LABEL: define void @dealloc_boxed_existential(%swift.error*, %swift.type* %T, i8** %T.ErrorProtocol)
@@ -71,13 +56,13 @@
 }
 
 // CHECK-LABEL: define {{i[0-9]+}} @project_boxed_existential(%swift.error*)
-sil @project_boxed_existential : $@convention(thin) (@owned ErrorType) -> Int {
-entry(%b : $ErrorType):
+sil @project_boxed_existential : $@convention(thin) (@owned ErrorProtocol) -> Int {
+entry(%b : $ErrorProtocol):
   // CHECK: call void @swift_getErrorValue(%swift.error* %0, i8** {{%.*}}, [[TRIPLE:{ %swift.opaque\*, %swift.type\*, i8\*\* }]]* [[OUT:%.*]])
   // CHECK: [[OUT_ADDR:%.*]] = getelementptr inbounds {{.*}} [[OUT]], i32 0, i32 0
   // CHECK: [[ADDR:%.*]] = load {{.*}} [[OUT_ADDR]]
   // CHECK: [[CADDR:%.*]] = bitcast %swift.opaque* %2 to [[TYPE:%[^*]*]]*
-  %a = project_existential_box $SomeError in %b : $ErrorType
+  %a = project_existential_box $SomeError in %b : $ErrorProtocol
 
   // CHECK: [[GEP1:%.*]] = getelementptr inbounds [[TYPE]], [[TYPE]]* [[CADDR]], i32 0, i32 1
   // CHECK: [[GEP2:%.*]] = getelementptr inbounds {{.*}} [[GEP1]], i32 0, i32 0
