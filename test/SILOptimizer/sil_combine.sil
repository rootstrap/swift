--- conflicted
+++ resolved
@@ -2900,17 +2900,10 @@
 sil @enum_promotion_case4 : $@convention(thin) () -> @owned FakeOptional<B> {
 bb0:
   %2 = alloc_stack $FakeOptional<B>
-<<<<<<< HEAD
   %3 = init_enum_data_addr %2 : $*FakeOptional<B>, #FakeOptional.some!enumelt.1
-  %4 = function_ref @init_enum : $@convention(thin) (@out B) -> ()
-  %5 = apply %4(%3) : $@convention(thin) (@out B) -> ()
-  inject_enum_addr %2 : $*FakeOptional<B>, #FakeOptional.some!enumelt.1
-=======
-  %3 = init_enum_data_addr %2 : $*FakeOptional<B>, #FakeOptional.Some!enumelt.1
   %4 = function_ref @init_enum : $@convention(thin) () -> @out B
   %5 = apply %4(%3) : $@convention(thin) () -> @out B
-  inject_enum_addr %2 : $*FakeOptional<B>, #FakeOptional.Some!enumelt.1
->>>>>>> f3aa9f47
+  inject_enum_addr %2 : $*FakeOptional<B>, #FakeOptional.some!enumelt.1
   %7 = load %2 : $*FakeOptional<B>
   dealloc_stack %2 : $*FakeOptional<B>
   return %7 : $FakeOptional<B>
