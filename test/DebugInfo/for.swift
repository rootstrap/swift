--- conflicted
+++ resolved
@@ -2,19 +2,11 @@
 
 // Verify that variables bound in the for statements are in distinct scopes.
 
-<<<<<<< HEAD
-for i in 0..<3 {
-// CHECK: !DILocalVariable(name: "i", scope: ![[SCOPE1:[0-9]+]]
-// CHECK: ![[SCOPE1]] = distinct !DILexicalBlock(scope: ![[MAIN:[0-9]+]]
-}
-for i in 0..<3 {
-=======
 for var i = 0; i < 3; i += 1 {
 // CHECK: !DILocalVariable(name: "i", scope: ![[SCOPE1:[0-9]+]]
 // CHECK: ![[SCOPE1]] = distinct !DILexicalBlock(scope: ![[MAIN:[0-9]+]]
 }
 for var i = 0; i < 3; i += 1 {
->>>>>>> 4a9a6a20
 // CHECK: !DILocalVariable(name: "i", scope: ![[SCOPE2:[0-9]+]]
 // CHECK: ![[SCOPE2]] = distinct !DILexicalBlock(scope: ![[MAIN]]
 }