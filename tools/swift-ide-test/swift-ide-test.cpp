--- conflicted
+++ resolved
@@ -292,19 +292,11 @@
                    llvm::cl::init(false));
 
 static llvm::cl::opt<bool>
-<<<<<<< HEAD
-OmitNeedlessWords("enable-omit-needless-words",
-                   llvm::cl::desc("Omit needless words when importing Objective-C names"),
-                   llvm::cl::init(false));
-
-static llvm::cl::opt<bool>
 InferImportAsMember("enable-infer-import-as-member",
                    llvm::cl::desc("Infer when a global could be imported as a member"),
                    llvm::cl::init(false));
 
 static llvm::cl::opt<bool>
-=======
->>>>>>> e8eba770
 StripNSPrefix("enable-strip-ns-prefix",
               llvm::cl::desc("Strip the NS prefix from Foundation et al"),
               llvm::cl::init(false));
@@ -2658,28 +2650,12 @@
   InitInvok.getLangOptions().CodeCompleteInitsInPostfixExpr |=
       options::CodeCompleteInitsInPostfixExpr;
   InitInvok.getLangOptions().Swift3Migration |= options::Swift3Migration;
-<<<<<<< HEAD
-  InitInvok.getLangOptions().OmitNeedlessWords |=
-    options::OmitNeedlessWords;
   InitInvok.getLangOptions().InferImportAsMember |=
-    options::InferImportAsMember;
-  InitInvok.getLangOptions().StripNSPrefix |= options::StripNSPrefix;
+    options::InferImportAsMember;  InitInvok.getLangOptions().StripNSPrefix |= options::StripNSPrefix;
   InitInvok.getClangImporterOptions().ImportForwardDeclarations |=
     options::ObjCForwardDeclarations;
-  InitInvok.getClangImporterOptions().OmitNeedlessWords |=
-    options::OmitNeedlessWords;
   InitInvok.getClangImporterOptions().InferImportAsMember |=
     options::InferImportAsMember;
-  InitInvok.getClangImporterOptions().InferDefaultArguments |=
-    options::InferDefaultArguments;
-  InitInvok.getClangImporterOptions().UseSwiftLookupTables |=
-    options::UseSwiftLookupTables;
-=======
-  InitInvok.getLangOptions().StripNSPrefix |= options::StripNSPrefix;
-  InitInvok.getClangImporterOptions().ImportForwardDeclarations |=
-    options::ObjCForwardDeclarations;
->>>>>>> e8eba770
-
   if (!options::ResourceDir.empty()) {
     InitInvok.setRuntimeResourcePath(options::ResourceDir);
   }
