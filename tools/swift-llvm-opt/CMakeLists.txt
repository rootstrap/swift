add_swift_host_tool(swift-llvm-opt
  LLVMOpt.cpp
  LINK_LIBRARIES
  swiftIRGen

  # Swift libraries included to appease the linker on linux.
  swiftSema
  swiftAST

  # Clang libraries included to appease the linker on linux.
  clangBasic
  clangCodeGen
<<<<<<< HEAD

  COMPONENT_DEPENDS
  DebugInfoCodeView
)
=======
>>>>>>> b120535d

  LLVM_COMPONENT_DEPENDS
    DebugInfoCodeView

  SWIFT_COMPONENT tools
)<|MERGE_RESOLUTION|>--- conflicted
+++ resolved
@@ -10,13 +10,6 @@
   # Clang libraries included to appease the linker on linux.
   clangBasic
   clangCodeGen
-<<<<<<< HEAD
-
-  COMPONENT_DEPENDS
-  DebugInfoCodeView
-)
-=======
->>>>>>> b120535d
 
   LLVM_COMPONENT_DEPENDS
     DebugInfoCodeView
