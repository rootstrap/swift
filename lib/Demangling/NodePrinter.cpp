--- conflicted
+++ resolved
@@ -1173,19 +1173,15 @@
       Printer << " for ";
       print(Node->getFirstChild());
     }
-<<<<<<< HEAD
-    return;
+    return nullptr;
   case Node::Kind::KeyPathGetterThunkHelper:
     Printer << "key path getter for ";
     print(pointer->getChild(0));
-    return;
+    return nullptr;
   case Node::Kind::KeyPathSetterThunkHelper:
     Printer << "key path setter for ";
     print(pointer->getChild(0));
-    return;
-=======
-    return nullptr;
->>>>>>> 53305f1e
+    return nullptr;
   case Node::Kind::FieldOffset: {
     print(Node->getChild(0)); // directness
     Printer << "field offset for ";
