--- conflicted
+++ resolved
@@ -649,7 +649,6 @@
   }
 };
 
-<<<<<<< HEAD
 // SWIFT_ENABLE_TENSORFLOW
 /// Attempt to promote the specified array of stack allocations to SSA
 /// registers.  Promotion can fail if the allocation escapes.
@@ -661,7 +660,7 @@
 /// explode those alloc_stack insts over which shouldExplode() return true.
 bool runSROAOnInsts(ArrayRef<AllocStackInst *> Insts,
                     const std::function<bool(AllocStackInst *)> &shouldExplode);
-=======
+
 /// Move only data structure that is the result of findLocalApplySite.
 ///
 /// NOTE: Generally it is not suggested to have move only types that contain
@@ -707,7 +706,6 @@
 /// 1. We discovered that the function_ref never escapes.
 /// 2. We were able to find either a partial apply or a full apply site.
 Optional<FindLocalApplySitesResult> findLocalApplySites(FunctionRefInst *FRI);
->>>>>>> f2048ce2
 
 } // end namespace swift
 
